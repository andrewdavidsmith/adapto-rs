--- conflicted
+++ resolved
@@ -10,11 +10,8 @@
     steps:
       - name: Checkout the repository
         uses: actions/checkout@master
-<<<<<<< HEAD
-=======
       - name: Setup
         run: rustup update ${{ matrix.toolchain }} && rustup default ${{ matrix.toolchain }}
->>>>>>> c0aac982
       - name: Generate the artifacts
         uses: skx/github-action-build@master
       - name: Upload the artifacts
